--- conflicted
+++ resolved
@@ -4,20 +4,6 @@
 
 * New features
   + NetCDF-4 driver -- Accessing HDF5-based NetCDF-4 files is now supported.
-<<<<<<< HEAD
-    PnetCDF can be built on top of NetCDF-4 library to allow PnetCDF to read
-    and write a NetCDF-4 file. Users now can add NC_NETCDF4 flag to create
-    NetCDF-4 files. For opening NetCDF-4 files, no additional flag is needed,
-    as PnetCDF can automatically detect the file format.
-  + Per-file thread-safe capability is added. This feature can be enabled by
-    adding command-line option `--enable-thread-safe` at configure time. In
-    addition, option `--with-pthread` can be used to specify the path to the
-    pthreads library. This feature currently only supports one-thread-per-file
-    I/O operations.
-  + ADIOS driver -- Read ADIOS 1.x BP formated file. 
-    ADIOS_READ_METHOD_BP must be set when open BP file.
-    Does not support low-level and non blocking API.
-=======
     PnetCDF can be built on top of NetCDF-4 library to let users to use PnetCDF
     APIs to read and write a NetCDF-4 file. Users now can add NC_NETCDF4 flag
     when calling ncmpi_create() to create NetCDF-4 files. For opening NetCDF-4
@@ -30,7 +16,9 @@
     addition, option `--with-pthread` can be used to specify the install path
     to the pthreads library. This feature currently only supports
     one-thread-per-file I/O operations and the classic CDF-1, 2, and 5 files.
->>>>>>> b02a1ea0
+  + ADIOS driver -- Read ADIOS 1.x BP formated file. 
+    ADIOS_READ_METHOD_BP must be set when open BP file.
+    Does not support low-level and non blocking API.
 
 * New optimization
   + On some systems, e.g. Cori @NERSC, collective MPI-IO may perform poorly

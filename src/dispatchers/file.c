--- conflicted
+++ resolved
@@ -463,24 +463,6 @@
     if (!relax_coord_bound) pncp->flag |= NC_MODE_STRICT_COORD_BOUND;
     /* if (enable_foo_driver) pncp->flag |= NC_MODE_BB; */
 
-<<<<<<< HEAD
-    /* Duplicate comm, because users may free it. Note MPI_Comm_dup is
-     * collective. pncp->comm will be passed to drivers, so there is no need
-     * for a driver to duplicate it again.
-     */
-    MPI_Comm_dup(comm, &pncp->comm);
-
-    /* add to PNCList */
-    err = add_to_PNCList(pncp, *ncidp);
-    if (err != NC_NOERR) {
-        driver->close(ncp); /* close file and ignore error */
-        *ncidp = -1;
-        MPI_Comm_free(&pncp->comm);
-        NCI_Free(pncp->path);
-        NCI_Free(pncp);
-        return err;
-    }
-=======
     /* set the file format version based on the create mode, cmode */
     ncmpi_inq_default_format(&default_format);
     if (cmode & NC_64BIT_DATA) {
@@ -491,7 +473,6 @@
         pncp->format = default_format;
     }
 
->>>>>>> 51b0cd85
     return status;
 }
 

--- conflicted
+++ resolved
@@ -35,17 +35,12 @@
 SUBDIRS += subfile
 endif
 
-<<<<<<< HEAD
 if BUILD_DRIVER_NC4
 SUBDIRS += nc4
 endif
 
-if BUILD_DRIVER_DW
-SUBDIRS += datawarp
-=======
 if BUILD_DRIVER_BB
 SUBDIRS += burst_buffer
->>>>>>> 5912f302
 endif
 
 # below is the alternative when AM_EXTRA_RECURSIVE_TARGETS is not defined

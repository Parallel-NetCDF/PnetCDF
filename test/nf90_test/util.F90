!
!  Copyright (C) 2013, Northwestern University and Argonne National Laboratory
!  See COPYRIGHT notice in top-level directory.
!
! $Id$
!

      SUBROUTINE PRINT_NOK(NOK)
      USE PNETCDF
      IMPLICIT  NONE
      INTEGER   NOK
#include "tests.inc"

 123  FORMAT(I4,A)
      IF (NFAILS .GT. 0) PRINT *, ' '
      IF (VERBOSE) THEN
          PRINT 123, NOK, ' good comparisons.'
      ENDIF
      END


! Is value within external type range? */
      logical FUNCTION INRANGE(VALUE, DATATYPE)
      USE PNETCDF
      IMPLICIT  NONE
      DOUBLEPRECISION   VALUE
      INTEGER           DATATYPE
#include "tests.inc"

      DOUBLEPRECISION   MIN
      DOUBLEPRECISION   MAX

      MIN = X_DOUBLE_MIN
      MAX = X_DOUBLE_MAX
      IF (DATATYPE .EQ. NF90_CHAR) THEN
          MIN = X_CHAR_MIN
          MAX = X_CHAR_MAX
      ELSE IF (DATATYPE .EQ. NF90_BYTE) THEN
          MIN = X_BYTE_MIN
          MAX = X_BYTE_MAX
      ELSE IF (DATATYPE .EQ. NF90_SHORT) THEN
          MIN = X_SHORT_MIN
          MAX = X_SHORT_MAX
      ELSE IF (DATATYPE .EQ. NF90_INT) THEN
          MIN = X_INT_MIN
          MAX = X_INT_MAX
      ELSE IF (DATATYPE .EQ. NF90_FLOAT) THEN
          MIN = X_FLOAT_MIN
          MAX = X_FLOAT_MAX
      ELSE IF (DATATYPE .EQ. NF90_DOUBLE) THEN
          MIN = X_DOUBLE_MIN
          MAX = X_DOUBLE_MAX
      ELSE IF (DATATYPE .EQ. NF90_UBYTE) THEN
          MIN = 0
          MAX = X_UCHAR_MAX
      ELSE IF (DATATYPE .EQ. NF90_USHORT) THEN
          MIN = 0
          MAX = X_USHORT_MAX
      ELSE IF (DATATYPE .EQ. NF90_UINT) THEN
          MIN = 0
          MAX = X_UINT_MAX
      ELSE IF (DATATYPE .EQ. NF90_INT64) THEN
          INRANGE = (VALUE .GE. X_INT8_MIN) .AND. &
                    (VALUE .LE. X_INT8_MAX)
          return
      ELSE IF (DATATYPE .EQ. NF90_UINT64) THEN
          INRANGE = (VALUE .GE. 0) .AND. &
                    (VALUE .LE. X_UINT8_MAX)
          return
      ELSE
          CALL UD_ABORT
      END IF

      INRANGE = (VALUE .GE. MIN) .AND. (VALUE .LE. MAX)
      END


      logical FUNCTION INRANGE_UCHAR(VALUE, DATATYPE)
      USE PNETCDF
      IMPLICIT  NONE
      DOUBLEPRECISION   VALUE
      INTEGER           DATATYPE
#include "tests.inc"
      LOGICAL INRANGE

      IF (DATATYPE .EQ. NF90_BYTE) THEN
          INRANGE_UCHAR = (VALUE .GE. 0) .AND. (VALUE .LE. 255)
      ELSE
          INRANGE_UCHAR = INRANGE(VALUE, DATATYPE)
      END IF
      END


      logical FUNCTION INRANGE_FLOAT(VALUE, DATATYPE)
      USE PNETCDF
      IMPLICIT  NONE
      DOUBLEPRECISION   VALUE
      INTEGER           DATATYPE
#include "tests.inc"
      double precision internal_max

      DOUBLEPRECISION   MIN
      DOUBLEPRECISION   MAX
      REAL              FVALUE

      MIN = X_DOUBLE_MIN
      MAX = X_DOUBLE_MAX

      IF (DATATYPE .EQ. NF90_CHAR) THEN
          MIN = X_CHAR_MIN
          MAX = X_CHAR_MAX
      ELSE IF (DATATYPE .EQ. NF90_BYTE) THEN
          MIN = X_BYTE_MIN
          MAX = X_BYTE_MAX
      ELSE IF (DATATYPE .EQ. NF90_SHORT) THEN
          MIN = X_SHORT_MIN
          MAX = X_SHORT_MAX
      ELSE IF (DATATYPE .EQ. NF90_INT) THEN
          MIN = X_INT_MIN
          MAX = X_INT_MAX
      ELSE IF (DATATYPE .EQ. NF90_FLOAT) THEN
          IF (internal_max(NFT_REAL) .LT. X_FLOAT_MAX) THEN
              MIN = -internal_max(NFT_REAL)
              MAX = internal_max(NFT_REAL)
          ELSE
              MIN = X_FLOAT_MIN
              MAX = X_FLOAT_MAX
          END IF
      ELSE IF (DATATYPE .EQ. NF90_DOUBLE) THEN
          IF (internal_max(NFT_REAL) .LT. X_DOUBLE_MAX) THEN
              MIN = -internal_max(NFT_REAL)
              MAX = internal_max(NFT_REAL)
          ELSE
              MIN = X_DOUBLE_MIN
              MAX = X_DOUBLE_MAX
          END IF
      ELSE IF (DATATYPE .EQ. NF90_UBYTE) THEN
          MIN = 0
          MAX = X_UCHAR_MAX
      ELSE IF (DATATYPE .EQ. NF90_USHORT) THEN
          MIN = 0
          MAX = X_USHORT_MAX
      ELSE IF (DATATYPE .EQ. NF90_UINT) THEN
          MIN = 0
          MAX = X_UINT_MAX
      ELSE IF (DATATYPE .EQ. NF90_INT64) THEN
          MIN = X_INT8_MIN
          MAX = X_INT8_MAX
      ELSE IF (DATATYPE .EQ. NF90_UINT64) THEN
          MIN = 0
          MAX = X_UINT8_MAX
      ELSE
          CALL UD_ABORT
      END IF

      IF (.NOT.((VALUE .GE. MIN) .AND. (VALUE .LE. MAX))) THEN
          INRANGE_FLOAT = .FALSE.
      ELSE
          FVALUE = REAL(VALUE)
          INRANGE_FLOAT = (FVALUE .GE. MIN) .AND. (FVALUE .LE. MAX)
      END IF
      END


! wrapper for inrange to handle special NF90_BYTE/uchar adjustment */
      logical function inrange3(value, datatype, itype)
      use pnetcdf
      implicit          none
      doubleprecision   value
      integer           datatype
      integer           itype
#include "tests.inc"
      logical inrange_float, inrange

      if (itype .eq. NFT_REAL) then
          inrange3 = inrange_float(value, datatype)
      else
          inrange3 = inrange(value, datatype)
      end if
      end


!
!  Does x == y, where one is internal and other external (netCDF)?
!  Use tolerant comparison based on IEEE FLT_EPSILON or DBL_EPSILON.
!
      logical function equal(x, y, extType, itype)
      use pnetcdf
      implicit  none
      doubleprecision   x
      doubleprecision   y
      integer           extType         !!/* external data type */
      integer           itype
#include "tests.inc"

      doubleprecision   epsilon

      if ((extType .eq. NF90_REAL) .or. (itype .eq. NFT_REAL)) then
          epsilon = 1.19209290E-07
      else
          epsilon = 2.2204460492503131E-16
      end if
      equal = abs(x-y) .le. epsilon * max( abs(x), abs(y))
      end


! Test whether two int vectors are equal. If so return 1, else 0  */
        logical function int_vec_eq(v1, v2, n)
      use pnetcdf
        implicit        none
        integer n
        integer v1(n)
        integer v2(n)
#include "tests.inc"

        integer i

        int_vec_eq = .true.

        if (n .le. 0) &
            return

        do 1, i=1, n
            if (v1(i) .ne. v2(i)) then
                int_vec_eq = .false.
                return
            end if
1       continue
        end


!
!  Generate random integer from 0 through n-1
!  Like throwing an n-sided dice marked 0, 1, 2, ..., n-1
!
      integer function roll(n)
      use pnetcdf
      implicit  none
#include "tests.inc"
      integer(kind=MPI_OFFSET_KIND)   n

      doubleprecision   ud_rand
      external          ud_rand

1     roll = INT((ud_rand(0) * (n-1)) + 0.5)
      if (roll .ge. n) goto 1
      end


!
!      Convert an origin-1 cumulative index to a netCDF index vector.
!       Grosset dimension first; finest dimension last.
!
!      Authors: Harvey Davies, Unidata/UCAR, Boulder, Colorado
!                Steve Emmerson, (same place)
!
        integer function index2ncindexes(index, rank, base, indexes)
      use pnetcdf
        implicit        none
        integer         index           !!/* index to be converted */
        integer         rank            !/* number of dimensions */
#include "tests.inc"
        integer(kind=MPI_OFFSET_KIND)         base(rank)      !/* base(rank) ignored */
        integer(kind=MPI_OFFSET_KIND)         indexes(rank)   !/* returned FORTRAN indexes */

        integer i
        integer offset
        integer intbase

        if (rank .gt. 0) then
            offset = index - 1
            do 1, i = rank, 1, -1
                if (base(i) .eq. 0) then
                    index2ncindexes = 1
                    return
                end if
                intbase = INT(base(i))
                indexes(i) = 1 + mod(offset, intbase)
                offset = offset / INT(base(i))
1           continue
        end if
        index2ncindexes = 0
        end


!
!      Convert an origin-1 cumulative index to a FORTRAN index vector.
!       Finest dimension first; grossest dimension last.
!
!      Authors: Harvey Davies, Unidata/UCAR, Boulder, Colorado
!                Steve Emmerson, (same place)
!
        integer function index2indexes(index, rank, base, indexes)
      use pnetcdf
        implicit        none
        integer         index           !/* index to be converted */
        integer         rank            !/* number of dimensions */
#include "tests.inc"
        integer(kind=MPI_OFFSET_KIND)         base(rank)      !/* base(rank) ignored */
        integer(kind=MPI_OFFSET_KIND)         indexes(rank)   !/* returned FORTRAN indexes */

        integer i
        integer offset
        integer intbase

        if (rank .gt. 0) then
            offset = index - 1
            do 1, i = 1, rank
                if (base(i) .eq. 0) then
                    index2indexes = 1
                    return
                end if
                intbase = INT(base(i))
                indexes(i) = 1 + mod(offset, intbase)
                offset = offset / INT(base(i))
1           continue
        end if
        index2indexes = 0
        end


!
!      Convert a FORTRAN index vector to an origin-1 cumulative index.
!       Finest dimension first; grossest dimension last.
!
!      Authors: Harvey Davies, Unidata/UCAR, Boulder, Colorado
!                Steve Emmerson, (same place)
!
        integer function indexes2index(rank, indexes, base)
      use pnetcdf
        implicit        none
        integer         rank            !/* number of dimensions */
        integer         indexes(rank)   !/* FORTRAN indexes */
        integer         base(rank)      !/* base(rank) ignored */
#include "tests.inc"

        integer i

        indexes2index = 0
        if (rank .gt. 0) then
            do 1, i = rank, 1, -1
                indexes2index = (indexes2index-1) * base(i) + indexes(i)
1           continue
        end if
        end


! Generate data values as function of type, rank (-1 for attribute), index */
      double precision function hash(type, rank, index)
      use pnetcdf
      implicit  none
      integer   type
      integer   rank
#include "tests.inc"
      integer(kind=MPI_OFFSET_KIND)   index(*)

      doubleprecision   base
      doubleprecision   result
      integer           d       !/* index of dimension */

        !/* If vector then elements 1 & 2 are min & max. Elements 3 & 4 are */
        !/* just < min & > max (except for NF90_CHAR & NF90_DOUBLE) */
      hash = 0
      if (abs(rank) .eq. 1 .and. index(1) .le. 4) then
          if (index(1) .eq. 1) then
              if (type .eq. NF90_CHAR) then
                  hash = X_CHAR_MIN
              else if (type .eq. NF90_BYTE) then
                  hash = X_BYTE_MIN
              else if (type .eq. NF90_SHORT) then
                  hash = X_SHORT_MIN
              else if (type .eq. NF90_INT) then
                  hash = X_INT_MIN
              else if (type .eq. NF90_FLOAT) then
                  hash = X_FLOAT_MIN
              else if (type .eq. NF90_DOUBLE) then
                  hash = X_DOUBLE_MIN
              else if (type .eq. NF90_UBYTE) then
                  hash = 0
              else if (type .eq. NF90_USHORT) then
                  hash = 0
              else if (type .eq. NF90_UINT) then
                  hash = 0
              else if (type .eq. NF90_INT64) then
                  hash = X_INT_MIN - 128.0
              else if (type .eq. NF90_UINT64) then
                  hash = 0
              else
                  call ud_abort
              end if
          else if (index(1) .eq. 2) then
              if (type .eq. NF90_CHAR) then
                  hash = X_CHAR_MAX
              else if (type .eq. NF90_BYTE) then
                  hash = X_BYTE_MAX
              else if (type .eq. NF90_SHORT) then
                  hash = X_SHORT_MAX
              else if (type .eq. NF90_INT) then
                  hash = X_INT_MAX
              else if (type .eq. NF90_FLOAT) then
                  hash = X_FLOAT_MAX
              else if (type .eq. NF90_DOUBLE) then
                  hash = X_DOUBLE_MAX
              else if (type .eq. NF90_UBYTE) then
                  hash = X_UCHAR_MAX
              else if (type .eq. NF90_USHORT) then
                  hash = X_USHORT_MAX
              else if (type .eq. NF90_UINT) then
                  hash = X_UINT_MAX
              else if (type .eq. NF90_INT64) then
                  hash = X_INT_MAX + 128.0
              else if (type .eq. NF90_UINT64) then
                  hash = X_UINT_MAX + 128.0
              else
                  call ud_abort
              end if
          else if (index(1) .eq. 3) then
              if (type .eq. NF90_CHAR) then
                  hash = ichar('A')
              else if (type .eq. NF90_BYTE) then
                  hash = X_BYTE_MIN-1.0
              else if (type .eq. NF90_SHORT) then
                  hash = X_SHORT_MIN-1.0
              else if (type .eq. NF90_INT) then
                  hash = X_INT_MIN
              else if (type .eq. NF90_FLOAT) then
                  hash = X_FLOAT_MIN
              else if (type .eq. NF90_DOUBLE) then
                  hash = -1.0
              else if (type .eq. NF90_UBYTE) then
                  hash = -1.0
              else if (type .eq. NF90_USHORT) then
                  hash = -1.0
              else if (type .eq. NF90_UINT) then
                  hash = -1.0
              else if (type .eq. NF90_INT64) then
                  hash = -1.0
              else if (type .eq. NF90_UINT64) then
                  hash = -1.0
              else
                  call ud_abort
              end if
          else if (index(1) .eq. 4) then
              if (type .eq. NF90_CHAR) then
                  hash = ichar('Z')
              else if (type .eq. NF90_BYTE) then
                  hash = X_BYTE_MAX+1.0
              else if (type .eq. NF90_SHORT) then
                  hash = X_SHORT_MAX+1.0
              else if (type .eq. NF90_INT) then
                  hash = X_INT_MAX+1.0
              else if (type .eq. NF90_FLOAT) then
                  hash = X_FLOAT_MAX
              else if (type .eq. NF90_DOUBLE) then
                  hash = 1.0
              else if (type .eq. NF90_UBYTE) then
                  hash = X_UCHAR_MAX + 1.0
              else if (type .eq. NF90_USHORT) then
                  hash = X_USHORT_MAX + 1.0
              else if (type .eq. NF90_UINT) then
                  hash = X_UINT_MAX + 1.0
              else if (type .eq. NF90_INT64) then
                  hash = 1.0
              else if (type .eq. NF90_UINT64) then
                  hash = 1.0
              else
                  call ud_abort
              end if
          end if
      else
          if (type .eq. NF90_CHAR) then
              base = 2
          else if (type .eq. NF90_BYTE) then
              base = -2
          else if (type .eq. NF90_SHORT) then
              base = -5
          else if (type .eq. NF90_INT) then
              base = -20
          else if (type .eq. NF90_FLOAT) then
              base = -9
          else if (type .eq. NF90_DOUBLE) then
              base = -10
          else if (type .eq. NF90_UBYTE) then
              base = 2
          else if (type .eq. NF90_USHORT) then
              base = 5
          else if (type .eq. NF90_UINT) then
              base = 20
          else if (type .eq. NF90_INT64) then
              base = -20
          else if (type .eq. NF90_UINT64) then
              base = 20
          else
              print*, 'Error: no such nc_type ',type
              stop 'in hash()'
          end if

          if (rank .lt. 0) then
              result = base * 7
          else
              result = base * (rank + 1)
          end if

!         /*
!          * NB: Finest netCDF dimension assumed first.
!          */
          do 1, d = abs(rank), 1, -1
              result = base * (result + index(d) - 1)
1         continue
          hash = result
      end if
      end


! wrapper for hash to handle special NC_BYTE/uchar adjustment */
      double precision function hash4(type, rank, index, itype)
      use pnetcdf
      implicit  none
      integer   type
      integer   rank
#include "tests.inc"
      double precision hash

      integer(kind=MPI_OFFSET_KIND)   index(*)
      integer   itype

      hash4 = hash( type, rank, index )
      if ((itype .eq. NFT_CHAR) .and. (type .eq. NF90_BYTE) .and.  &
          (hash4 .ge. -128) .and. (hash4 .lt. 0)) hash4 = hash4 + 256
      end


      integer function char2type(letter)
      use pnetcdf
      implicit          none
      character*1       letter
#include "tests.inc"

      if (letter .eq. 'c') then
          char2type = NF90_CHAR
      else if (letter .eq. 'b') then
          char2type = NF90_BYTE
      else if (letter .eq. 's') then
          char2type = NF90_SHORT
      else if (letter .eq. 'i') then
          char2type = NF90_INT
      else if (letter .eq. 'f') then
          char2type = NF90_FLOAT
      else if (letter .eq. 'd') then
          char2type = NF90_DOUBLE
      else if (letter .eq. 'y') then
          char2type = NF90_UBYTE
      else if (letter .eq. 't') then
          char2type = NF90_USHORT
      else if (letter .eq. 'u') then
          char2type = NF90_UINT
      else if (letter .eq. 'x') then
          char2type = NF90_INT64
      else if (letter .eq. 'z') then
          char2type = NF90_UINT64
      else
        stop 'char2type(): invalid type-letter'
      end if
      end


      subroutine init_dims(digit)
      use pnetcdf
      implicit          none
      character*1       digit(NDIMS)
#include "tests.inc"

      integer   dimid                   !/* index of dimension */
      do 1, dimid = 1, NDIMS
          if (dimid .eq. RECDIM) then
              dim_len(dimid) = NRECS
          else
              dim_len(dimid) = dimid - 1
          endif
          dim_name(dimid) = 'D' // digit(dimid)
1     continue
      end


      subroutine init_gatts(type_letter)
      use pnetcdf
      implicit          none
      character*1       type_letter(NTYPES)
#include "tests.inc"

      integer   attid
      integer   char2type

      do 1, attid = 1, numTypes
          gatt_name(attid) = 'G' // type_letter(attid)
          gatt_len(attid) = attid
          gatt_type(attid) = char2type(type_letter(attid))
1     continue
      end


      integer function prod(nn, sp)
      use pnetcdf
      implicit  none
      integer   nn
#include "tests.inc"
      integer(kind=MPI_OFFSET_KIND)   sp(MAX_RANK)

      integer   i

      prod = 1
      do 1, i = 1, nn
          prod = prod * INT(sp(i))
1     continue
      end


!
!   define global variables:
!   dim_name, dim_len,
!   var_name, var_type, var_rank, var_shape, var_natts, var_dimid, var_nels
!   att_name, gatt_name, att_type, gatt_type, att_len, gatt_len
!

        subroutine init_gvars
      use pnetcdf
        implicit        none
#include "tests.inc"
        integer index2ncindexes

        integer(kind=MPI_OFFSET_KIND)         max_dim_len(MAX_RANK)
        character*1     type_letter(NTYPES)
        character*1     digit(10)

        integer rank
        integer vn              !/* var number */
        integer xtype           !/* index of type */
        integer an              !/* origin-0 cumulative attribute index */
        integer nvars
        integer jj
        integer n_types
        integer tc
        integer(kind=MPI_OFFSET_KIND) tmp(MAX_RANK)
        integer ac              !/* attribute index */
        integer dn              !/* dimension number */
        integer prod            !/* function */
        integer char2type       !/* function */
        integer err

        data    max_dim_len     /0, MAX_DIM_LEN, MAX_DIM_LEN/
        data    type_letter     /'c', 'b', 's', 'i', 'f', 'd', 'y', &
                                 't', 'u', 'x', 'z'/
        data    digit           /'r', '1', '2', '3', '4', '5', &
                                 '6', '7', '8', '9'/

        max_dim_len(1) = MAX_DIM_LEN + 1

        call init_dims(digit)

        vn = 1
        xtype = 1
        an = 0

!       /* Loop over variable ranks */
        do 1, rank = 0, MAX_RANK
            nvars = prod(rank, max_dim_len)

            !/* Loop over variable shape vectors */
            do 2, jj = 1, nvars                         !/* 1, 5, 20, 80 */
                !/* number types of this shape */
                if (rank .lt. 2) then
                    n_types = numTypes                     !/* 6 */
                else
                    n_types = 1
                end if

                !/* Loop over external data types */
                do 3, tc = 1, n_types                    !/* 6, 1 */
                    var_name(vn) = type_letter(xtype)
                    var_type(vn) = char2type(type_letter(xtype))
                    var_rank(vn) = rank
                    if (rank .eq. 0) then
                        var_natts(vn) = mod(vn - 1, MAX_NATTS + 1)
                    else
                        var_natts(vn) = 0
                    end if

                    do 4, ac = 1, var_natts(vn)
                        attname(ac,vn) =  &
                            type_letter(1+mod(an, numTypes))
                        attlen(ac,vn) = an
                        atttype(ac,vn) = &
                            char2type(type_letter(1+mod(an, numTypes)))
                        an = an + 1
4                   continue

                    !/* Construct initial shape vector */
                    err = index2ncindexes(jj, rank, max_dim_len, tmp)
                    do 5, dn = 1, rank
                        var_dimid(dn,vn) = INT(tmp(1+rank-dn))
5                   continue

                    var_nels(vn) = 1
                    do 6, dn = 1, rank
                        if (dn .lt. rank) then
                            var_dimid(dn,vn) = var_dimid(dn,vn) + 1
                        end if
                        if (var_dimid(dn,vn) .gt. 9) then
                            stop 'Invalid var_dimid vector'
                        end if
                        var_name(vn)(rank+2-dn:rank+2-dn) =  &
                            digit(var_dimid(dn,vn))
                        if (var_dimid(dn,vn) .ne. RECDIM) then
                            var_shape(dn,vn) = var_dimid(dn,vn) - 1
                        else
                            var_shape(dn,vn) = NRECS
                        end if
                        var_nels(vn) = var_nels(vn) * INT(var_shape(dn,vn))
6                   continue

                    vn = vn + 1
                    xtype = 1 + mod(xtype, numTypes)
3               continue
2           continue
1       continue

        call init_gatts(type_letter)
        end


! define dims defined by global variables */
        subroutine def_dims(ncid)
      use pnetcdf
        implicit        none
        integer         ncid
#include "tests.inc"

        integer         err             !/* status */
        integer         i
        integer         dimid           !/* dimension id */

        do 1, i = 1, NDIMS
            if (i .eq. RECDIM) then
                err = nf90mpi_def_dim(ncid, dim_name(i), &
                                      NF90MPI_UNLIMITED,  dimid)
            else
                err = nf90mpi_def_dim(ncid, dim_name(i), dim_len(i), &
                                      dimid)
            end if
            if (err .ne. NF90_NOERR) then
                call errore('nf90mpi_def_dim: ', err)
            end if
1       continue
        end


! define vars defined by global variables */
        subroutine def_vars(ncid)
        use pnetcdf
        implicit        none
        integer         ncid
#include "tests.inc"

        integer         err             !/* status */
        integer         i
        integer         var_id

        do 1, i = 1, numVars
            err = nf90mpi_def_var(ncid, var_name(i), var_type(i),  &
                             var_dimid(1:var_rank(i),i), var_id)
            if (err .ne. NF90_NOERR) then
                call errore('nf90mpi_def_var: ', err)
            end if
1       continue
        end


! put attributes defined by global variables */
        subroutine put_atts(ncid)
      use pnetcdf
        implicit        none
        integer         ncid
#include "tests.inc"
        integer(kind=MPI_OFFSET_KIND) ATT_LEN_LL
        integer VARID, NATTS, ATT_TYPE, ATT_LEN
        CHARACTER*2 ATT_NAME
        double precision hash
        logical inrange

        integer                 err             !/* netCDF status */
        integer                 i               !/* variable index (0 => global
                                                ! * attribute */
        integer                 k               !/* attribute index */
        integer                 j               !/* index of attribute */
        integer(kind=MPI_OFFSET_KIND)                 ndx(1)
        logical                 allInRange
        double precision        att(MAX_NELS)
        character*(MAX_NELS+2)  catt

        do 1, i = 0, numVars      !/* var 0 => NF90_GLOBAL attributes */
            do 2, j = 1, NATTS(i)
                if (NF90_CHAR .eq. ATT_TYPE(j,i)) then
                    catt = ' '
                    do 3, k = 1, ATT_LEN(j,i)
                        ndx(1) = k
                        catt(k:k) = char(int(hash(ATT_TYPE(j,i), -1,  &
                                         ndx)))
3                   continue
!                   /*
!                    * The following ensures that the text buffer doesn't
!                    * start with 4 zeros (which is a CFORTRAN NULL pointer
!                    * indicator) yet contains a zero (which causes the
!                    * CFORTRAN interface to pass the address of the
!                    * actual text buffer).
!                    */
                    catt(ATT_LEN(j,i)+1:ATT_LEN(j,i)+1) = char(1)
                    catt(ATT_LEN(j,i)+2:ATT_LEN(j,i)+2) = char(0)

                    err = nf90mpi_put_att(ncid, varid(i), ATT_NAME(j,i), &
                                          catt(1:ATT_LEN(j,i)))
                    if (err .ne. NF90_NOERR) then
                        call errore('nf90mpi_put_att: ', err)
                    end if
                else
                    allInRange = .true.
                    do 4, k = 1, ATT_LEN(j,i)
                        ndx(1) = k
                        att(k) = hash(ATT_TYPE(j,i), -1, ndx)
                        allInRange = allInRange .and. &
                                     inRange(att(k), ATT_TYPE(j,i))
4                   continue
                    ! cannot use nf90mpi_put_att, as it checks data types
                    ATT_LEN_LL = ATT_LEN(j,i)
                    err = nfmpi_put_att_double(ncid, varid(i), ATT_NAME(j,i), &
                                               ATT_TYPE(j,i), ATT_LEN_LL, att)
                    if (allInRange) then
                        if (err .ne. NF90_NOERR) then
                            call errore('nf90mpi_put_att: ', err)
                        end if
                    ! F90 skips this error check
                    ! else
                    !     if (err .ne. NF90_ERANGE) then
                    !         call errore( &
                    !     'type-conversion range error: status = ', &
                    !             err)
                    !     end if
                    end if
                end if
2           continue
1       continue
        end


! put variables defined by global variables */
        subroutine put_vars(ncid)
      use pnetcdf
        implicit        none
        integer                 ncid
#include "tests.inc"
        integer index2indexes
        double precision hash
        logical inrange

        integer(kind=MPI_OFFSET_KIND) start(MAX_RANK)
        integer(kind=MPI_OFFSET_KIND) index(MAX_RANK)
        integer                 err   !/* netCDF status */
        integer                 i
        integer                 j
        doubleprecision         value(MAX_NELS)
        doubleprecision         value1
        character*(MAX_NELS+2)  text
        logical                 allInRange
<<<<<<< HEAD
        integer format
=======
        logical                 flag, bb_enable
        character*(MPI_MAX_INFO_VAL)     hint
        integer                 infoused

        ! Determine if burst buffer driver is being used
        bb_enable = .FALSE.
        err = nf90mpi_inq_file_info(ncid, infoused)
        if (err .eq. NF_NOERR) then
            call MPI_Info_get(infoused, "nc_burst_buf", &
                MPI_MAX_INFO_VAL, hint, flag, err)
            if (flag) then
                bb_enable = (hint .eq. 'enable')
            endif
            call MPI_Info_free(infoused, err);
        endif
>>>>>>> 060466ac

        do 1, j = 1, MAX_RANK
            start(j) = 1
1       continue
        
        err = nf90mpi_inq_default_format(format);
        if (err .ne. NF90_NOERR) then
            call errori( &
                'Error calling nf90mpi_inq_default_format()')
        end if
        
        if (format .eq. 4) then
        err = nf90mpi_begin_indep_data(ncid)
        do 2, i = 1, numVars
            allInRange = .true.
            do 3, j = 1, var_nels(i)
                err = index2indexes(j, var_rank(i), var_shape(1,i),  &
                                    index)
                if (err .ne. NF90_NOERR) then
                    call errori( &
                        'Error calling index2indexes() for var ', j)
                end if
                if (var_name(i)(1:1) .eq. 'c') then
                    text(j:j) =  &
                        char(int(hash(var_type(i), var_rank(i), index)))
                else
                    value(j)  = hash(var_type(i), var_rank(i), index)
                    allInRange = allInRange .and. &
                        inRange(value(j), var_type(i))
                end if
3           continue
            if (var_name(i)(1:1) .eq. 'c') then
!               /*
!                * The following statement ensures that the first 4
!                * characters in 'text' are not all zeros (which is
!                * a cfortran.h NULL indicator) and that the string
!                * contains a zero (which will cause the address of the
!                * actual string buffer to be passed).
!                */
                text(var_nels(i)+1:var_nels(i)+1) = char(1)
                text(var_nels(i)+2:var_nels(i)+2) = char(0)
                if (var_rank(i) .EQ. 0) then  ! scalar
                    err = nf90mpi_put_var(ncid, i, text(1:1))
                else
                    err = nf90mpi_put_var(ncid, i, text, start, &
                                          var_shape(:,i))
                endif
                if (err .ne. NF90_NOERR) then
                    call errore('nf90mpi_put_var: ', err)
                end if
            else
                if (var_rank(i) .EQ. 0) then  ! scalar
                    value1 = value(1)
                    err = nf90mpi_put_var(ncid, i, value1)
                else
                    err = nf90mpi_put_var(ncid, i, value, start, &
                                          var_shape(:,i))
                endif
                if (allInRange) then
                    if (err .ne. NF90_NOERR) then
                        call errore('nf90mpi_put_var: ', err)
                    end if
                else
                    ! Flush the buffer to reveal potential error
                    if (bb_enable) then
                        if (err .eq. NF_NOERR) then
                            err = nfmpi_flush(ncid)
                        endif
                    endif

                    if (err .ne. NF90_ERANGE) then
                        call errore( &
                            'type-conversion range error: status = ',  &
                            err)
                    end if
                end if
            end if
2       continue
        err = nf90mpi_end_indep_data(ncid)
        else 
        do 5, i = 1, numVars
            allInRange = .true.
            do 6, j = 1, var_nels(i)
                err = index2indexes(j, var_rank(i), var_shape(1,i),  &
                                    index)
                if (err .ne. NF90_NOERR) then
                    call errori( &
                        'Error calling index2indexes() for var ', j)
                end if
                if (var_name(i)(1:1) .eq. 'c') then
                    text(j:j) =  &
                        char(int(hash(var_type(i), var_rank(i), index)))
                else
                    value(j)  = hash(var_type(i), var_rank(i), index)
                    allInRange = allInRange .and. &
                        inRange(value(j), var_type(i))
                end if
6           continue
            if (var_name(i)(1:1) .eq. 'c') then
!               /*
!                * The following statement ensures that the first 4
!                * characters in 'text' are not all zeros (which is
!                * a cfortran.h NULL indicator) and that the string
!                * contains a zero (which will cause the address of the
!                * actual string buffer to be passed).
!                */
                text(var_nels(i)+1:var_nels(i)+1) = char(1)
                text(var_nels(i)+2:var_nels(i)+2) = char(0)
                if (var_rank(i) .EQ. 0) then  ! scalar
                    err = nf90mpi_put_var_all(ncid, i, text(1:1))
                else
                    err = nf90mpi_put_var_all(ncid, i, text, start, &
                                            var_shape(:,i))
                endif
                if (err .ne. NF90_NOERR) then
                    call errore('nf90mpi_put_var: ', err)
                end if
            else
                if (var_rank(i) .EQ. 0) then  ! scalar
                    value1 = value(1)
                    err = nf90mpi_put_var_all(ncid, i, value1)
                else
                    err = nf90mpi_put_var_all(ncid, i, value, start, &
                                            var_shape(:,i))
                endif
                if (allInRange) then
                    if (err .ne. NF90_NOERR) then
                        call errore('nf90mpi_put_var: ', err)
                    end if
                else
                    if (err .ne. NF90_ERANGE) then
                        call errore( &
                            'type-conversion range error: status = ',  &
                            err)
                    end if
                end if
            end if
5       continue
        endif
        end

      ! put variables defined by global variables */
      subroutine put_vars4(ncid)
    use pnetcdf
      implicit        none
      integer                 ncid
#include "tests.inc"
      integer index2indexes
      double precision hash
      logical inrange

      integer(kind=MPI_OFFSET_KIND) start(MAX_RANK)
      integer(kind=MPI_OFFSET_KIND) index(MAX_RANK)
      integer                 err   !/* netCDF status */
      integer                 i
      integer                 j
      doubleprecision         value(MAX_NELS)
      doubleprecision         value1
      character*(MAX_NELS+2)  text
      logical                 allInRange

      do 1, j = 1, MAX_RANK
          start(j) = 1
1       continue

      do 2, i = 1, numVars
          allInRange = .true.
          do 3, j = 1, var_nels(i)
              err = index2indexes(j, var_rank(i), var_shape(1,i),  &
                                  index)
              if (err .ne. NF90_NOERR) then
                  call errori( &
                      'Error calling index2indexes() for var ', j)
              end if
              if (var_name(i)(1:1) .eq. 'c') then
                  text(j:j) =  &
                      char(int(hash(var_type(i), var_rank(i), index)))
              else
                  value(j)  = hash(var_type(i), var_rank(i), index)
                  allInRange = allInRange .and. &
                      inRange(value(j), var_type(i))
              end if
3           continue
          if (var_name(i)(1:1) .eq. 'c') then
!               /*
!                * The following statement ensures that the first 4
!                * characters in 'text' are not all zeros (which is
!                * a cfortran.h NULL indicator) and that the string
!                * contains a zero (which will cause the address of the
!                * actual string buffer to be passed).
!                */
              text(var_nels(i)+1:var_nels(i)+1) = char(1)
              text(var_nels(i)+2:var_nels(i)+2) = char(0)
              if (var_rank(i) .EQ. 0) then  ! scalar
                  err = nf90mpi_put_var_all(ncid, i, text(1:1))
              else
                  err = nf90mpi_put_var_all(ncid, i, text, start, &
                                        var_shape(:,i))
              endif
              if (err .ne. NF90_NOERR) then
                  call errore('nf90mpi_put_var: ', err)
              end if
          else
              if (var_rank(i) .EQ. 0) then  ! scalar
                  value1 = value(1)
                  err = nf90mpi_put_var_all(ncid, i, value1)
              else
                  err = nf90mpi_put_var_all(ncid, i, value, start, &
                                        var_shape(:,i))
              endif
              if (allInRange) then
                  if (err .ne. NF90_NOERR) then
                      call errore('nf90mpi_put_var: ', err)
                  end if
              else
                  if (err .ne. NF90_ERANGE) then
                      call errore( &
                          'type-conversion range error: status = ',  &
                          err)
                  end if
              end if
          end if
2       continue
      end

! Create & write all of specified file using global variables */
        subroutine write_file(filename)
      use pnetcdf
        implicit        none
        character*(*)   filename
#include "tests.inc"

        integer ncid            !/* netCDF id */
        integer err             !/* netCDF status */
        integer flags

        flags = IOR(NF90_CLOBBER, extra_flags)
        err = nf90mpi_create(comm, filename, flags, info, &
                           ncid)
        if (err .ne. NF90_NOERR) then
            call errore('nf90mpi_create: ', err)
        end if

        call def_dims(ncid)
        call def_vars(ncid)
        call put_atts(ncid)
        err = nf90mpi_enddef(ncid)
        if (err .ne. NF90_NOERR) then
            call errore('nf90mpi_enddef: ', err)
        end if
        call put_vars(ncid)

        err = nf90mpi_close(ncid)
        if (err .ne. NF90_NOERR) then
            call errore('nf90mpi_close: ', err)
        end if
        end
    
      ! Create & write all of specified file using global variables */
      subroutine write_file4(filename)
    use pnetcdf
      implicit        none
      character*(*)   filename
#include "tests.inc"

      integer ncid            !/* netCDF id */
      integer err             !/* netCDF status */
      integer flags

      flags = IOR(NF90_CLOBBER, extra_flags)
      err = nf90mpi_create(comm, filename, flags, info, &
                         ncid)
      if (err .ne. NF90_NOERR) then
          call errore('nf90mpi_create: ', err)
      end if

      call def_dims(ncid)
      call def_vars(ncid)
      call put_atts(ncid)
      err = nf90mpi_enddef(ncid)
      if (err .ne. NF90_NOERR) then
          call errore('nf90mpi_enddef: ', err)
      end if
      call put_vars4(ncid)

      err = nf90mpi_close(ncid)
      if (err .ne. NF90_NOERR) then
          call errore('nf90mpi_close: ', err)
      end if
      end

!
! check dimensions of specified file have expected name & length
!
        subroutine check_dims(ncid)
      use pnetcdf
        implicit        none
        integer         ncid
#include "tests.inc"

        character*(NF90_MAX_NAME) name
        integer(kind=MPI_OFFSET_KIND)                 length
        integer                 i
        integer                 err           !/* netCDF status */

        do 1, i = 1, NDIMS
            err = nf90mpi_inquire_dimension(ncid, i, name, length)
            if (err .ne. NF90_NOERR) then
                call errore('nf90mpi_inquire_dimension: ', err)
            end if
            if (name .ne. dim_name(i)) then
                call errori('Unexpected name of dimension ', i)
            end if
            if (length .ne. dim_len(i)) then
                call errori('Unexpected length of dimension ', i)
            end if
1       continue
        end


!
! check variables of specified file have expected name, type, shape & values
!
        subroutine check_vars(ncid)
      use pnetcdf
        implicit        none
        integer         ncid
#include "tests.inc"
        integer index2indexes
        double precision hash
        logical inrange, equal

        integer(kind=MPI_OFFSET_KIND)                 index(MAX_RANK)
        integer                 err             !/* netCDF status */
        integer                 i
        integer                 j
        character*1             text
        doubleprecision         value
        integer                 datatype
        integer                 ndims
        integer                 natt
        integer                 dimids(MAX_RANK)
        logical                 isChar
        doubleprecision         expect
        character*(NF90_MAX_NAME) name
        integer(kind=MPI_OFFSET_KIND)                 length
        integer                 nok             !/* count of valid comparisons */

        nok = 0
        err = nf90mpi_begin_indep_data(ncid)

        do 1, i = 1, numVars
            isChar = var_type(i) .eq. NF90_CHAR
            err = nf90mpi_inquire_variable(ncid, i, name, datatype, ndims, dimids,  &
                natt)
            if (err .ne. NF90_NOERR) then
                call errore('nf90mpi_inquire_variable: ', err)
            end if
            if (name .ne. var_name(i)) then
                call errori('Unexpected var_name for variable ', i)
            end if
            if (datatype .ne. var_type(i))  then
                call errori('Unexpected type for variable ', i)
            end if
            if (ndims .ne. var_rank(i))  then
                call errori('Unexpected rank for variable ', i)
            end if
            do 2, j = 1, ndims
                err = nf90mpi_inquire_dimension(ncid, dimids(j), name, length)
                if (err .ne. NF90_NOERR) then
                    call errore('nf90mpi_inquire_dimension: ', err)
                end if
                if (length .ne. var_shape(j,i))  then
                    call errori('Unexpected shape for variable ', i)
                end if
2           continue
            do 3, j = 1, var_nels(i)
                err = index2indexes(j, var_rank(i), var_shape(1,i),  &
                        index)
                if (err .ne. NF90_NOERR)  then
                    call errori('error in index2indexes() 2, variable ', &
                                i)
                end if
                expect = hash(var_type(i), var_rank(i), index )
                if (isChar) then
                    err = nf90mpi_get_var(ncid, i, text, index)
                    if (err .ne. NF90_NOERR) then
                        call errore('nf90mpi_get_var: ', err)
                    end if
                    if (ichar(text) .ne. expect) then
                        call errori( &
                    'Var value read not that expected for variable ', i)
                    else
                        nok = nok + 1
                    end if
                else
                    err = nf90mpi_get_var(ncid, i, value, index)
                    if (inRange(expect,var_type(i))) then
                        if (err .ne. NF90_NOERR) then
                            call errore('nf90mpi_get_var: ', err)
                        else
                            if (.not. equal(value,expect,var_type(i), &
                                NFT_DOUBLE)) then
                                call errori( &
                    'Var value read not that expected for variable ', i)
                            else
                                nok = nok + 1
                            end if
                        end if
                    end if
                end if
3           continue
1       continue
        err = nf90mpi_end_indep_data(ncid)
        ! call print_nok(nok)
        end


!
! check attributes of specified file have expected name, type, length & values
!
        subroutine check_atts(ncid)
      use pnetcdf
        implicit        none
        integer         ncid
#include "tests.inc"
        integer VARID, NATTS, ATT_TYPE, ATT_LEN
        CHARACTER*2 ATT_NAME
        double precision hash
        logical inrange, equal

        integer                 err             !/* netCDF status */
        integer                 i
        integer                 j
        integer                 k
        integer                 vid             !/* "variable" ID */
        integer                 datatype
        integer(kind=MPI_OFFSET_KIND)                 ndx(1)
        character*(NF90_MAX_NAME) name
        integer(kind=MPI_OFFSET_KIND)                 length
        character*(MAX_NELS)    text
        doubleprecision         value(MAX_NELS)
        doubleprecision         expect
        integer                 nok             !/* count of valid comparisons */

        nok = 0

        do 1, vid = 0, numVars
            i = varid(vid)

            do 2, j = 1, NATTS(i)
                err = nf90mpi_inq_attname(ncid, i, j, name)
                if (err .ne. NF90_NOERR) then
                    call errore('nf90mpi_inq_attname: ', err)
                end if
                if (name .ne. ATT_NAME(j,i)) then
                    call errori( &
                       'nf90mpi_inq_attname: unexpected name for var ', i)
                end if
                err = nf90mpi_inquire_attribute(ncid, i, name, datatype, length)
                if (err .ne. NF90_NOERR) then
                    call errore('nf90mpi_inquire_attribute: ', err)
                end if
                if (datatype .ne. ATT_TYPE(j,i)) then
                    call errori( &
                           'nf90mpi_inquire_attribute: unexpected type for var ', i)
                end if
                if (length .ne. ATT_LEN(j,i)) then
                    call errori( &
                        'nf90mpi_inquire_attribute: unexpected length for var ', i)
                end if
                if (datatype .eq. NF90_CHAR) then
                    err = nf90mpi_get_att(ncid, i, name, text)
                    if (err .ne. NF90_NOERR) then
                        call errore('nf90mpi_get_att: ', err)
                    end if
                    do 3, k = 1, ATT_LEN(j,i)
                        ndx(1) = k
                        if (ichar(text(k:k)) .ne. hash(datatype, -1,  &
                                                       ndx)) &
                        then
                            call errori( &
                'nf90mpi_get_att: unexpected value for var ', i)
                        else
                            nok = nok + 1
                        end if
3                   continue
                else
                    err = nf90mpi_get_att(ncid, i, name, value)
                    do 4, k = 1, ATT_LEN(j,i)
                        ndx(1) = k
                        expect = hash(datatype, -1, ndx)
                        if (inRange(expect,ATT_TYPE(j,i))) then
                            if (err .ne. NF90_NOERR) then
                                call errore( &
                                    'nf90mpi_get_att: ', err)
                            end if
                            if (.not. equal(value(k), expect, &
                                ATT_TYPE(j,i), NFT_DOUBLE)) then
                                call errori( &
                        'Att value read not that expected for var ', i)
                            else
                                nok = nok + 1
                            end if
                        end if
4                   continue
                end if
2           continue
1       continue
        ! call print_nok(nok)
        end


! Check file (dims, vars, atts) corresponds to global variables */
        subroutine check_file(filename)
      use pnetcdf
        implicit        none
        character*(*)   filename
#include "tests.inc"

        integer ncid            !/* netCDF id */
        integer err             !/* netCDF status */

        err = nf90mpi_open(comm, filename, NF90_NOWRITE, info, &
                         ncid)
        if (err .ne. NF90_NOERR) then
            call errore('nf90mpi_open: ', err)
        else
            call check_dims(ncid)
            call check_vars(ncid)
            call check_atts(ncid)
            err = nf90mpi_close (ncid)
            if (err .ne. NF90_NOERR) then
                call errore('nf90mpi_close: ', err)
            end if
        end if
        end


!
! Functions for accessing attribute test data.
!
! NB: 'varid' is 0 for global attributes; thus, global attributes can
! be handled in the same loop as variable attributes.
!

      integer FUNCTION VARID(VID)
      USE PNETCDF
      IMPLICIT NONE
      INTEGER VID
#include "tests.inc"
      IF (VID .LT. 1) THEN
          VARID = NF90_GLOBAL
      ELSE
          VARID = VID
      ENDIF
      end


      integer FUNCTION NATTS(VID)
      USE PNETCDF
      IMPLICIT  NONE
      INTEGER VID
#include "tests.inc"
      IF (VID .LT. 1) THEN
          NATTS = numGatts
      ELSE
          NATTS = VAR_NATTS(VID)
      ENDIF
      END


      character*2 FUNCTION ATT_NAME(J,VID)
      USE PNETCDF
      IMPLICIT  NONE
      INTEGER J
      INTEGER VID
#include "tests.inc"
      IF (VID .LT. 1) THEN
          ATT_NAME = GATT_NAME(J)
      ELSE
          ATT_NAME = ATTNAME(J,VID)
      ENDIF
      END


      integer FUNCTION ATT_TYPE(J,VID)
      USE PNETCDF
      IMPLICIT  NONE
      INTEGER J
      INTEGER VID
#include "tests.inc"
      IF (VID .LT. 1) THEN
          ATT_TYPE = GATT_TYPE(J)
      ELSE
          ATT_TYPE = ATTTYPE(J,VID)
      ENDIF
      END


      integer FUNCTION ATT_LEN(J,VID)
      USE PNETCDF
      IMPLICIT  NONE
      INTEGER J
      INTEGER VID
#include "tests.inc"
      IF (VID .LT. 1) THEN
          ATT_LEN = INT(GATT_LEN(J))
      ELSE
          ATT_LEN = ATTLEN(J,VID)
      ENDIF
      END


!
! Return the minimum value of an internal type.
!
        DOUBLE PRECISION function internal_min(type)
      use pnetcdf
        implicit        none
        integer         type
        doubleprecision min_schar
        doubleprecision min_short
        doubleprecision min_int
        ! doubleprecision min_long
        doubleprecision max_float
        doubleprecision max_double
        doubleprecision min_int64
#include "tests.inc"

        if (type .eq. NFT_CHAR) then
            internal_min = 0
        else if (type .eq. NFT_INT1) then
#if defined NF90_INT1_IS_C_SIGNED_CHAR
            internal_min = min_schar()
#elif defined NF90_INT1_IS_C_SHORT
            internal_min = min_short()
#elif defined NF90_INT1_IS_C_INT
            internal_min = min_int()
#elif defined NF90_INT1_IS_C_LONG
            internal_min = min_long()
#else
            internal_min = min_schar()
! #include "No C equivalent to Fortran INTEGER*1"
#endif
        else if (type .eq. NFT_INT2) then
#if defined NF90_INT2_IS_C_SHORT
            internal_min = min_short()
#elif defined NF90_INT2_IS_C_INT
            internal_min = min_int()
#elif defined NF90_INT2_IS_C_LONG
            internal_min = min_long()
#else
            internal_min = min_short()
! #include "No C equivalent to Fortran INTEGER*2"
#endif
        else if (type .eq. NFT_INT) then
#if defined NF90_INT_IS_C_INT
            internal_min = min_int()
#elif defined NF90_INT_IS_C_LONG
            internal_min = min_long()
#else
            internal_min = min_int()
! #include "No C equivalent to Fortran INTEGER"
#endif
        else if (type .eq. NFT_REAL) then
#if defined NF90_REAL_IS_C_FLOAT
            internal_min = -max_float()
#elif defined NF90_REAL_IS_C_DOUBLE
            internal_min = -max_double()
#else
            internal_min = -max_float()
! #include "No C equivalent to Fortran REAL"
#endif
        else if (type .eq. NFT_DOUBLE) then
#if defined NF90_DOUBLEPRECISION_IS_C_DOUBLE
            internal_min = -max_double()
#elif defined NF90_DOUBLEPRECISION_IS_C_FLOAT
            internal_min = -max_float()
#else
            internal_min = -max_double()
! #include "No C equivalent to Fortran DOUBLE"
#endif
        else if (type .eq. NFT_INT8) then
            internal_min = min_int64()
        else
            stop 'internal_min(): invalid type'
        end if
        end


!
! Return the maximum value of an internal type.
!
        DOUBLE PRECISION function internal_max(type)
      use pnetcdf
        implicit        none
        integer         type
        doubleprecision max_schar
        doubleprecision max_short
        doubleprecision max_int
        ! doubleprecision max_long
        doubleprecision max_float
        doubleprecision max_double
        doubleprecision max_int64
#include "tests.inc"

        if (type .eq. NFT_CHAR) then
            internal_max = 255
        else if (type .eq. NFT_INT1) then
#if defined NF90_INT1_IS_C_SIGNED_CHAR
            internal_max = max_schar()
#elif defined NF90_INT1_IS_C_SHORT
            internal_max = max_short()
#elif defined NF90_INT1_IS_C_INT
            internal_max = max_int()
#elif defined NF90_INT1_IS_C_LONG
            internal_max = max_long()
#else
            internal_max = max_schar()
! #include "No C equivalent to Fortran INTEGER*1"
#endif
        else if (type .eq. NFT_INT2) then
#if defined NF90_INT2_IS_C_SHORT
            internal_max = max_short()
#elif defined NF90_INT2_IS_C_INT
            internal_max = max_int()
#elif defined NF90_INT2_IS_C_LONG
            internal_max = max_long()
#else
            internal_max = max_short()
! #include "No C equivalent to Fortran INTEGER*2"
#endif
        else if (type .eq. NFT_INT) then
#if defined NF90_INT_IS_C_INT
            internal_max = max_int()
#elif defined NF90_INT_IS_C_LONG
            internal_max = max_long()
#else
            internal_max = max_int()
! #include "No C equivalent to Fortran INTEGER"
#endif
        else if (type .eq. NFT_REAL) then
#if defined NF90_REAL_IS_C_FLOAT
            internal_max = max_float()
#elif defined NF90_REAL_IS_C_DOUBLE
            internal_max = max_double()
#else
            internal_max = max_float()
! #include "No C equivalent to Fortran REAL"
#endif
        else if (type .eq. NFT_DOUBLE) then
#if defined NF90_DOUBLEPRECISION_IS_C_DOUBLE
            internal_max = max_double()
#elif defined NF90_DOUBLEPRECISION_IS_C_FLOAT
            internal_max = max_float()
#else
            internal_max = max_double()
! #include "No C equivalent to Fortran DOUBLE"
#endif
        else if (type .eq. NFT_INT8) then
            internal_max = max_int64()
        else
            stop 'internal_max(): invalid type'
        end if
        end


!
! Return the minimum value of an external type.
!
        DOUBLE PRECISION function external_min(type)
      use pnetcdf
        implicit        none
        integer         type
#include "tests.inc"

        if (type .eq. NF90_BYTE) then
            external_min = X_BYTE_MIN
        else if (type .eq. NF90_CHAR) then
            external_min = X_CHAR_MIN
        else if (type .eq. NF90_SHORT) then
            external_min = X_SHORT_MIN
        else if (type .eq. NF90_INT) then
            external_min = X_INT_MIN
        else if (type .eq. NF90_FLOAT) then
            external_min = X_FLOAT_MIN
        else if (type .eq. NF90_DOUBLE) then
            external_min = X_DOUBLE_MIN
        else if (type .eq. NF90_INT64) then
            external_min = X_INT8_MIN
        else
            stop 'external_min(): invalid type'
        end if
        end


!
! Return the maximum value of an internal type.
!
        DOUBLE PRECISION function external_max(type)
      use pnetcdf
        implicit        none
        integer         type
#include "tests.inc"

        if (type .eq. NF90_BYTE) then
            external_max = X_BYTE_MAX
        else if (type .eq. NF90_CHAR) then
            external_max = X_CHAR_MAX
        else if (type .eq. NF90_SHORT) then
            external_max = X_SHORT_MAX
        else if (type .eq. NF90_INT) then
            external_max = X_INT_MAX
        else if (type .eq. NF90_FLOAT) then
            external_max = X_FLOAT_MAX
        else if (type .eq. NF90_DOUBLE) then
            external_max = X_DOUBLE_MAX
        else if (type .eq. NF90_INT64) then
            external_max = X_INT8_MAX
        else
            stop 'external_max(): invalid type'
        end if
        end


!
! Indicate whether or not a value lies in the range of an internal type.
!
        logical function in_internal_range(itype, value)
      use pnetcdf
        implicit        none
        integer         itype
        doubleprecision value
#include "tests.inc"
        double precision internal_min, internal_max

        in_internal_range = value .ge. internal_min(itype) .and. &
                            value .le. internal_max(itype)
        end
<|MERGE_RESOLUTION|>--- conflicted
+++ resolved
@@ -870,9 +870,7 @@
         doubleprecision         value1
         character*(MAX_NELS+2)  text
         logical                 allInRange
-<<<<<<< HEAD
         integer format
-=======
         logical                 flag, bb_enable
         character*(MPI_MAX_INFO_VAL)     hint
         integer                 infoused
@@ -888,7 +886,6 @@
             endif
             call MPI_Info_free(infoused, err);
         endif
->>>>>>> 060466ac
 
         do 1, j = 1, MAX_RANK
             start(j) = 1

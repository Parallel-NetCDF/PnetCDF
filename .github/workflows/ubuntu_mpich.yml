--- conflicted
+++ resolved
@@ -24,18 +24,6 @@
         - name: Set up dependencies
           run: |
             sudo apt-get update
-<<<<<<< HEAD
-            sudo apt-get install automake autoconf libtool libtool-bin m4
-            autoconf --version
-            automake --version
-            libtool --version
-            gcc --version
-        - name: Build MPICH
-          run: |
-            WORKDIR=$(pwd)
-            mkdir -p ${WORKDIR}/MPICH
-            cd ${WORKDIR}/MPICH
-=======
             sudo apt-get install m4
             gcc --version
         - name: Build autoconf
@@ -84,35 +72,20 @@
             rm -rf ${GITHUB_WORKSPACE}/MPICH
             mkdir -p ${GITHUB_WORKSPACE}/MPICH
             cd ${GITHUB_WORKSPACE}/MPICH
->>>>>>> fcaa6e5c
             # git clone -q https://github.com/pmodels/mpich.git
             # cd mpich
             # git submodule update --init
             # ./autogen.sh
-<<<<<<< HEAD
-            wget -q https://www.mpich.org/static/downloads/4.0.2/mpich-4.0.2.tar.gz
-            gzip -dc mpich-4.0.2.tar.gz | tar -xf -
-            cd mpich-4.0.2
-            ./configure --prefix=${WORKDIR}/MPICH \
-=======
             wget -q https://www.mpich.org/static/downloads/${VERSION}/mpich-${VERSION}.tar.gz
             gzip -dc mpich-${VERSION}.tar.gz | tar -xf -
             cd mpich-${VERSION}
             ./configure --prefix=${GITHUB_WORKSPACE}/MPICH \
->>>>>>> fcaa6e5c
                         --silent \
                         --enable-romio \
                         --with-file-system=ufs \
                         --with-device=ch3:sock \
                         --enable-fortran \
                         CC=gcc FC=gfortran
-<<<<<<< HEAD
-            make -s -j8 install
-            cd ${WORKDIR}
-        - name: Build PnetCDF
-          run: |
-            WORKDIR=$(pwd)
-=======
             make -s LIBTOOLFLAGS=--silent V=1 -j8 install
             make -s distclean
         - name: Build PnetCDF
@@ -125,7 +98,6 @@
             automake --version
             which libtool
             libtool --version
->>>>>>> fcaa6e5c
             autoreconf -i
             ./configure --enable-option-checking=fatal \
                         --enable-profiling \
@@ -135,11 +107,7 @@
                         --enable-shared \
                         --enable-thread-safe \
                         --with-pthread \
-<<<<<<< HEAD
-                        --with-mpi=${WORKDIR}/MPICH
-=======
                         --with-mpi=${GITHUB_WORKSPACE}/MPICH
->>>>>>> fcaa6e5c
             make -j 8 tests
         - name: Print config.log
           if: ${{ failure() }}
@@ -151,19 +119,6 @@
         - name: Print log files
           if: ${{ failure() }}
           run: |
-<<<<<<< HEAD
-            WORKDIR=$(pwd)
-            cat ${WORKDIR}/src/utils/ncvalidator/*.log
-            cat ${WORKDIR}/test/*/*.log
-        - name: make ptests
-          run: |
-            WORKDIR=$(pwd)
-            make ptests
-        - name: make distcheck
-          run: |
-            WORKDIR=$(pwd)
-            make distcheck DISTCHECK_CONFIGURE_FLAGS="--silent --with-mpi=${WORKDIR}/MPICH"
-=======
             cat ${GITHUB_WORKSPACE}/src/utils/ncvalidator/*.log
             cat ${GITHUB_WORKSPACE}/test/*/*.log
         - name: make ptests
@@ -174,13 +129,8 @@
           run: |
             cd ${GITHUB_WORKSPACE}
             make distcheck DISTCHECK_CONFIGURE_FLAGS="--silent --with-mpi=${GITHUB_WORKSPACE}/MPICH"
->>>>>>> fcaa6e5c
         - name: Cleanup
           if: ${{ always() }}
           run: |
             make -s distclean
-<<<<<<< HEAD
-            rm -rf ${WORKDIR}/MPICH
-=======
             rm -rf ${GITHUB_WORKSPACE}/MPICH
->>>>>>> fcaa6e5c
